--- conflicted
+++ resolved
@@ -157,16 +157,12 @@
 
         except KeyError as e:
             # No return types there.
-<<<<<<< HEAD
-            self.return_types = {}
-=======
             logger.info(f"No return type hints found for {self.name}.")
             logger.debug(
                 f"KeyError message for missing return type hints: {str(e)}"
             )
 
             self.return_types = None
->>>>>>> fab29798
 
         for name, param in inspect.signature(function).parameters.items():
             self.arguments[name] = param.annotation
